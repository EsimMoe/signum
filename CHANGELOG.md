# Changelog

## 3.0

### 3.11.0 NEXT

<<<<<<< HEAD
 * Implement members in `JsonWebToken` and `ConfirmationClaim` for OpenID4VC High Assurance Interoperability Profile with SD-JWT VC
 * Add utility methods to `Asn1Integer`
   * Additional constructor methods: `fromByteArray`, `fromUnsignedByteArray`
   * Additional instance methods: `isZero`, `magnitude`, `bitLength`
   * Additional conversion methods for Java BigInteger and iospin BigInteger
 * Refactor `CryptoPublicKey.Rsa` to use `Asn1Integer`
   * Fixes JWS/COSE encoding for non-standard exponents (with MSBit 1)
=======
* Add type parameter to `CoseSigned` for its payload
* Add companion method `CoseSigned.fromObject` to create a `CoseSigned` with a typed payload (outside of the usual `ByteArray`)
>>>>>>> bbc3810c

### 3.10.0 (Supreme 0.5.0) More ~~cowbell~~ targets!
A new artifact, minor breaking changes and a lot more targets ahead!

The public API remains _almost_ unchanged. Breaking API changes are:

* Some parsing methods migrating from a `ByteIterator` to kotlinx-io `Source`
* Move `ensureSize` from package `asn1` to `misc`
* Change CSR to take an actual `CryptoSignature` instead of a ByteArray
* Remove Legacy iOS Attestation
* Add type parameter to `JwsSigned` for its payload
* Add type parameter to `JweDecrypted` for its payload
* `JwsSigned.prepareSignatureInput` now returns a raw ByteArray
* Move `BitSet` from `io` to `asn1` package

The internals have changed substantially, however, and some fixes lead to behavioural changes.
Therefore, be sure to match Signum versions if multiple libraries pull it in as transitive dependency.
Better safe than sorry!  
The full list of changes is:

* Discrete ASN.1 module `indispensable-asn1` supporting the following platforms:
    * JVM
    * Android
    * iOS
    * watchOS
    * tvOS
    * JS
    * wasm/JS
    * Linux X64
    * Linux AARCH64
    * MinGw X64
* More targets for `indispensable`,  `indispensable-josef`, `indispensable-cosef`
    * JVM
    * Android
    * iOS
    * watchOS
    * tvOS
    * JS
    * wasm/JS
    * Linux X64
    * Linux AARCH64
    * MinGw X64
* KmmResult 1.9.0
* Multibase 1.2.1
* Introduce generic tag assertion to `Asn1Element`
* Change CSR to take an actual `CryptoSignature` instead of a ByteArray
* Introduce shorthand to create CSR from TbsCSR
* Introduce shorthand to create certificate from TbsCertificate
* Remove requirement from CSR to have certificate extensions
* Fix CoseSigned equals
* Base OIDs on unsigned varint instead of UInt
* Directly support UUID-based OID creation
* Implement hash-to-curve and hash-to-scalar as per RFC9380
* Rename `decodeFromDerHexString` to `parseFromDerHexString`
* Move `ensureSize` from package `asn1` to `misc`
* Move `BitSet` from `io` to `asn1` package
* Use kotlinx-io as primary source for parsing
    * Base number encoding/decoding on kotlinx-io
        * Remove parsing from iterator
    * Base ASN.1 encoding and decoding on kotlinx-io
        * Remove single element decoding from Iterator
* Introduce `prepareDigestInput()` to `IosHomebrewAttestation`
* Remove Legacy iOS Attestation
* Add type parameter to `JwsSigned` for its payload
* Add type parameter to `JweDecrypted` for its payload
* `JwsSigned.prepareSignatureInput` now returns a raw ByteArray
* Tests that do not depend on BouncyCastle/JCA are now performed for all targets
* Remove Napier dependency

### 3.9.0 (Supreme 0.4.0)

* Move `Attestation` from Supreme to Indispensable
* Rename `parse()` to `deserialize()` in `JwsSigned` and `JweEncrypted` to align with COSE
* Rename `CryptoPublicKey.Rsa` -> `CryptoPublicKey.RSA` for consistency reasons
* Add HMAC JCA names, properties used in JSON Web Encryption

### 3.8.2 (Supreme 0.3.2)
* Less destructive Hotfix for [KT-71650](https://youtrack.jetbrains.com/issue/KT-71650/Invalid-Objective-C-Header-in-XCFramework)
* Re-enables export of `Asn1Element.Tag` class to ObjC.

### 3.8.1 (Supreme 0.3.1)
* Hotfix for [KT-71650](https://youtrack.jetbrains.com/issue/KT-71650/Invalid-Objective-C-Header-in-XCFramework)
* Disables export of `Asn1Element.Tag` class to ObjC. Signum remains usable for KMP projects,
the Tag class just cannot be directly accessed from Swift and ObjC any more.

### 3.8.0 (Supreme 0.3.0) Breaking Changes Ahead!
* Completely revamped ASN.1 Tag Handling
    * Properly handle multi-byte tags
    * Introduce a new data structure `TLV.Tag` with an accompanying `TagClass` enum and a `constructed` flag to accurately represent arbitrary tags up to `ULong.MAX_VALUE`
    * Make all `tag` parameters `ULong` to reflect support for multi-byte tags
    * Remove `DERTags`
    * Revamp implicit tagging (there is still work to be done, but at least it supports CONSTRUCTED ASN.1 elements)
* Refactor `Int.Companion.decodeFromDer` -> `Int.Companion.decodeFromDerValue()`
* Refactor `Long.Companion.decodeFromDer` -> `Long.Companion.decodeFromDerValue()`
* Introduce `ULong.Companion.decodeFromDer` which can handle overlong inputs, as long as they start with a valid ULong encoding
* Changed return type of `Verifier::verify` from `KmmResult<Unit>` to `KmmResult<Success>`. Usage is unchanged.
* Add `ConfirmationClaim` to represent [Proof-of-Possesion Key Semantics for JWTs](https://datatracker.ietf.org/doc/html/rfc7800)
* Add claims to `JsonWebToken` to implement [Demonstrating Proof of Possession](https://datatracker.ietf.org/doc/html/rfc9449)
* Replace `JsonWebToken.confirmationKey` by `JsonWebToken.confirmationClaim`, the implementation was wrong
* Introduce `ULong.toAsn1VarInt()` to encode ULongs into ASN.1 unsigned VarInts (**not to be confused with
  multi^2_base's`UVarInt`!**)
* Introduce `decodeAsn1VarULong()` and `decodeAsn1VarUInt()` which can handle overlong inputs, as long as they start with a valid unsigned number encoding.
    * Comes in three ULong flavours:
        * `Iterator<Byte>.decodeAsn1VarULong()`
        * `Iterable<Byte>.decodeAsn1VarULong()`
        * `ByteArray.decodeAsn1VarULong()`
    * and three UInt flavours:
        * `Iterator<Byte>.decodeAsn1VarUInt()`
        * `Iterable<Byte>.decodeAsn1VarUInt()`
        * `ByteArray.decodeAsn1VarUInt()`
* Revamp implicit tagging
* Revamp `Asn1Element.parse()`, introducing new variants. This yields:
    * `Asn1Element.parse()` with the same semantics as before
    * `Asn1Element.parse()` alternative introduced, which takes a `ByteIterator` instead of a `ByteArray`
    * `Asn1Element.parseAll()` introduced, which consumes all bytes and returns a list of all ASN.1 elements (if parsing works)
        * Variant 1 takes a `ByteIterator`
        * Variant 2 takes a `ByteArray`
    * `Asn1Element.parseFirst()` introduced, which tries to only parse a single ASN.1 element from the input and leaves the rest untouched.
        * Variant 1 takes a `ByteIterator` and returns the element; the `ByteIterator` is advanced accordingly
        * Variant 2 takes a `ByteArray` and returns a `Pair` of `(element, remainingBytes)`
* More consistent low-level encoding and decoding function names:
    * `encodeToAsn1Primitive` to produce an `Asn1Primitive` that can directly be DER-encoded
    * `encodeToAsn1ContentBytes` to produce the content bytes of a TLV primitive (the _V_ in TLV)
    * `decodeToXXX` to be invoked on an `Asn1Primitive` to decode a DER-encoded primitive into the target type
    * `decodeFromAsn1ContentBytes` to be invoked on the companion of the target type to decode the content bytes of a TLV primitive (the _V_ in TLV)
* Update conventions -> Coroutines 1.9.0
* replace `runCatching` with `catching` to be extra-safe

### 3.7.0 (Supreme 0.2.0)
* Remove Swift verifier logic to obtain a general speed-up
* Implement supreme signing capabilities
* Introduce Attestation Data Structure
* Dependency Updates:
    * Kotlin 2.0.20
    * kotlinx.serialization 1.7.2 stable (bye, bye unofficial snapshot dependency!)
    * kotlinx-datetime 0.6.1

### 3.6.1
* Externalise `UVarInt` to  multibase

### 3.6.0
* Rebranding to Signum
    * maven coordinates: `at.asitplus.signum:$module`
    * modules
        * datatypes -> indispensable
        * datatypes-jws -> indispensable-josef
        * datatypes-cose -> indispensable-cosef
        * provider -> supreme
    * package renames
    * `crypto` -> `signum`
    * `datatypes` -> `indispensable`
    * `jws` -> `josef`
    * `cose` -> `cosef`
    * `provider` -> `supreme`

### 3.5.1

** Fixes **

* Publish provider pre-release to maven central

** Changes **

* Depend on newer conventions, which don't pull serialization snapshots in:
    * `datatypes`, `datatypes-jws`, and `provider` depend on stable serialization **WITHOUT COSE SUPPORT**
    * `datatypes-cose` pulls in latest 1.8.0 serialization SNAPSHOT from upstream
* `ByteStringWrapper` is not part of upstream snapshot cose serialization anymore,
  but implemented as part of `datatypes-cose` in package `at.asitplus.crypto.datatypes.cose.io`


### 3.5.0

**Fixes**

* Fix calculation of JWK thumbprints according to [RFC7638](https://www.rfc-editor.org/rfc/rfc7638.html)

**Changes**

* Add `provider` module that actually implements cryptography! (Currently in preview, signature verification only)
* Add `COSE_Key` header to `CoseHeader`, defined in OpenID for Verifiable Credential Issuance draft 13
* Fix serialization of COSE signature structures
* Refactor `JsonWebKey`:
    * Remove `identifier`, please use `keyId` or `jwkThumbprint` directly
    * Add `equalsCryptographically()` to compare two keys by their cryptographic properties only
* Externalise multibase implementation

### 3.2.2
* KmmResult 1.7.0
* Bignum 0.3.10 stable
* okio 3.9.0

### 3.2.1

**Fixes**
* Correct serialization of COSE signature structures

### 3.2.0

* Kotlin 2.0
* Gradle 8.8
* Bouncy Castle 1.78.1
* Kotest 5.9.1
* Coroutines 1.8.1
* Serialization 1.7.1-SNAPSHOT
* KmmResult 1.6.2

**Fixes**

* Move `curve` from `CryptoAlgorithm` to `JwsAlgorithm`
* Don't assume curve information for the X.509 signature when, in fact, none exists
    * `CryptoSignature`s in X.509 are now indefinite length

**Changes**

* Always DID-encode keys in compressed form (but keep decoding support)
* Rename `CryptoAlgorithm` to `X509SignatureAlgorithm` to better describe what it is
    * Rename `toCryptoAlgorithm` to `toX509SignatureAlgorithm` accordingly
* Rework CryptoSignature to two-dimensional interface:
    * CryptoSignature <- {EC <- {IndefiniteLength, DefiniteLength}, RsaOrHmac}
    * CryptoSignature <- {RawByteEncodable <- {EC.DefiniteLength, RsaOrHmac}, NotRawByteEncodable <- EC.IndefiniteLength}

### 3.1.0

**Fixes**

* Standardize class names: `Ec` -> `EC` everywhere
* Fix an edge case where very small `r`/`s` in `CryptoSignature.EC` would be corrupted
* Remove bogus ASN.1 encoding from JWS Algorithms
    * `CryptoSignature.EC` now requires specification of a curve or size when reading raw bytes

**Features**

* Support ASN.1 encoding/decoding for `BigInteger`
* Expose `generator`, `order` and `cofactor` of `ECCurve`
* Extend list of values in `JweAlgorithm` and `JweEncryption`
* Extend properties in `JweHeader`
* Extend properties in `JwsHeader`
* **BREAKING CHANGE:** Completely revamp the ASN.1 builder DSL
    * explicitly require `+` to add some ASN.1 element to a builder
    * Make convenience functions like `Bool(<boolean value>)`work stand-alone
* Introduce common interface `JsonWebAlgorithm` for Jw{s,e}Algorithm
* JsonWebKey Changes:
    * do not generate kid when there is none and allow removing it
    * reference `JsonWebAlgorithm` instead of `JwsAlgorithm`
    * add `.didEncoded`, which may return null, if encoding fails
* add `.curve` to EC CryptoAlgorithms
* Change JweAlgorithm to sealed class to support unknown algorithms
* Add generic `ECPoint` class
* Implement elliptic-curve arithmetic


### 3.0.0

**Fixes**

* Restructure and fix `RelativeDistinguishedName`. **THIS IS A BREAKING CHANGE**
* Fix `Asn1Time` not truncating to seconds
* Fix parsing of CryptoSignature when decoding Certificates
* Remove bogus `serialize()` function from `CryptoSignature`  **THIS IS A BREAKING CHANGE**


**Features**

* Wrap exceptions during deserialization in `KmmResult`, i.e. changing all `deserialize()` methods in companion objects  **THIS IS A BREAKING CHANGE**
* Move class `JweDecrypted` from package `at.asitplus.wallet.lib.jws` to `at.asitplus.crypto.datatypes.jws`  **THIS IS A BREAKING CHANGE**
* Support more JWE algorithms, e.g. AES
* Add `header` to constructor parameters of `JweEncrypted`
* Extend properties of `JsonWebKey`
* Introduce `CertificateChain` typealias with `.leaf` and `.root` convenience properties
* Use `CertificateChain` inside `JwsHeader` instead of `Array<ByteArray>'
* Use `CertificateChain` inside `JsonWebKey` instead of `Array<ByteArray>'

* SubjectAltNames and IssuerAltNames:
    * Perform some structural validations on SAN and IAN
    * Expose `TbsCertificate.issuerAltNames` and `TbsCertificte.subjectAltnames`, which contain (somewhat) parsed
      `AlternativeNames` structures for easy access to `dnsName`. `iPAddress`, etc.

 
## 2.0

### 2.6.0
* Pull in `JsonWebKeySet` from `vclib`
* Implement JWK Set Url (`jku`) in JWS headers
* Implement Attestation JWT (`jwt`) in JWS headers
* Implement Confirmation keys (`cnf`) in JWT
* Implement `CborWebToken` (RFC 8392)
* Boolean ASN.1 decoding helper function
* Certificate to/from JCA certificate conversion functions

### 2.5.0
* Parse more certificates from `x5c` in JWS headers
* Kotlin 1.9.23 thanks to updated conventions
* Generate `KnownOIDs` using [KotlinPoet](https://square.github.io/kotlinpoet/)
* Work around KT-65315 thanks to updated conventions
* BigNum as API dependency and iOS export (seems nonsensical,
  but is somehow required when using this inside a compose multiplatform app)
* Rename `BERTags.NULL` to `BERTags.ASN1_NULL` to fix broken ObjC export

### 2.4.0
* Add Support for EC Point compression
* Add Support for full Cose-Key Spec
* Correct Multibase Encoding
* Change `DID:KEY` encoding to Base58_BTC to comply with draft
* Add Multibase Encoder/Decoder
* Add UVarInt datatype (63 bit max)
* Remove MultibaseHelper
* Finally make `CoseKey`'s EC Point compression play nicely with kotlinx.serialization
* Rename `CoseKey.fromKeyId` to `CoseKey.fromDid`
* Rename `JsonWebKey.fromKeyId` to `JsonWebKey.fromDid`

### 2.3.0
* Change `CryptoPublicKey.toJsonWebKey()` return type from `KmmResult<JsonWebKey>` to `JsonWebKey`
* Add `CryptoSignature.parseFromJca` function
* Refactor `CryptoPublicKey.keyID` to `CryptoPublicKey.didEncoded` to better reflect what it actually is
* Rename `CryptoPublicKey.fromKeyId` to `CryptoPublicKey.fromDid`

### 2.2.1
* Update conventions
    * Rename CBOR annotations
    * Target Java 17

### 2.2.0
* Dependency Updates
  * KmmResult 1.5.4
* Refactor `MultiBaseHelper` to only handle conversion
* Change `JwsHeader.publicKey` from JsonWebKey to CryptoPublicKey
* Remove `SignatureValueLength` parameters from JWS & COSE Algorithm Enum class
* Remove deprecated functions
* Rename `Jws` classes
    * New `CryptoAlgorithm` class
    * New `CryptoSignature` class for easy Asn1 - RawByteArray conversion
* Rename function in file `JcaExtensions.kt` from `.toPublicKey` to `.toJcaPublicKey` to reflect connection to JVM
* Remove VcLib-specific constants

### 2.1.0
* Kotlin 1.9.20
* COSE Support
* Full RSA and HMAC Support
* New interface `Asn1OctetString` to unify both ASN.1 OCTET STREAM classes
* Fix broken `content` property of `Asn1EncapsulatingOctetString`
* Refactor `.derEncoded` property of `Asn1Encodable` interface to function `.encodeToDer()`
* Consistent exception handling behaviour
    * Throw new type `Asn1Exception` for ASN.1-related errors
    * Throw `IllegalArgumentException` for input-related errors
    * Add `xxxOrNull()` functions for all encoding/decoding/parsing functions
    * Add `xxxSafe()` functions to encapsulate encoding/decoding in `KmmResult`
    * Return `KmmResult` for conversions between different key representations ( i.e. `CryptoPublicKey`, `CoseKey` and `JsonWebKey`) 


### 2.0.0
* JWS Support
* Bugfixes and streamlining all over the place
* Proper BIT STRING
* BitSet (100% Kotlin BitSet implementation)
* Recursively parsing (and encapsulating) ASN.1 structures in OCTET Strings
* Initial pretty-printing of ASN.1 Strucutres
* Massive ASN.1 builder DSL streamlining
* More convenient explicit tagging

## 1.0

### 1.0.0
First public release<|MERGE_RESOLUTION|>--- conflicted
+++ resolved
@@ -4,7 +4,6 @@
 
 ### 3.11.0 NEXT
 
-<<<<<<< HEAD
  * Implement members in `JsonWebToken` and `ConfirmationClaim` for OpenID4VC High Assurance Interoperability Profile with SD-JWT VC
  * Add utility methods to `Asn1Integer`
    * Additional constructor methods: `fromByteArray`, `fromUnsignedByteArray`
@@ -12,10 +11,8 @@
    * Additional conversion methods for Java BigInteger and iospin BigInteger
  * Refactor `CryptoPublicKey.Rsa` to use `Asn1Integer`
    * Fixes JWS/COSE encoding for non-standard exponents (with MSBit 1)
-=======
 * Add type parameter to `CoseSigned` for its payload
 * Add companion method `CoseSigned.fromObject` to create a `CoseSigned` with a typed payload (outside of the usual `ByteArray`)
->>>>>>> bbc3810c
 
 ### 3.10.0 (Supreme 0.5.0) More ~~cowbell~~ targets!
 A new artifact, minor breaking changes and a lot more targets ahead!
