--- conflicted
+++ resolved
@@ -54,22 +54,14 @@
             val stringList = it.replace("[^A-Za-z0-9-_.]".toRegex(), "").split(".")
             if (stringList.size != 3) throw IllegalArgumentException("not three parts in input: $it")
             val headerInput = stringList[0].decodeToByteArray(Base64UrlStrict)
-<<<<<<< HEAD
-            val header = JwsHeader.deserialize(headerInput.decodeToString()).getOrThrow()
-=======
             val header =
                 JwsHeader.deserialize(headerInput.decodeToString()).mapFailure { it.apply { printStackTrace() } }
                     .getOrThrow()
->>>>>>> b75625af
             val payload = stringList[1].decodeToByteArray(Base64UrlStrict)
             val signature = stringList[2].decodeToByteArray(Base64UrlStrict)
                 .let { bytes ->
                     when (header.algorithm) {
-<<<<<<< HEAD
-                        JwsAlgorithm.ES256, JwsAlgorithm.ES384, JwsAlgorithm.ES512 -> CryptoSignature.EC(bytes)
-=======
                         JwsAlgorithm.ES256, JwsAlgorithm.ES384, JwsAlgorithm.ES512 -> CryptoSignature.EC.fromRawBytes(header.algorithm.toCryptoAlgorithm().curve!!,bytes)
->>>>>>> b75625af
                         else -> CryptoSignature.RSAorHMAC(bytes)
                     }
                 }
