--- conflicted
+++ resolved
@@ -1,8 +1,5 @@
 @file:UseSerializers(JwsCertificateSerializer::class)
-<<<<<<< HEAD
-=======
-
->>>>>>> b75625af
+
 package at.asitplus.crypto.datatypes.jws
 
 import at.asitplus.KmmResult
@@ -11,21 +8,11 @@
 import at.asitplus.crypto.datatypes.ECCurve
 import at.asitplus.crypto.datatypes.asn1.decodeFromDer
 import at.asitplus.crypto.datatypes.asn1.encodeToByteArray
-<<<<<<< HEAD
-import at.asitplus.crypto.datatypes.io.Base64Strict
 import at.asitplus.crypto.datatypes.io.Base64UrlStrict
-import at.asitplus.crypto.datatypes.io.ByteArrayBase64Serializer
-=======
-import at.asitplus.crypto.datatypes.io.Base64UrlStrict
->>>>>>> b75625af
 import at.asitplus.crypto.datatypes.io.ByteArrayBase64UrlSerializer
 import at.asitplus.crypto.datatypes.jws.io.JwsCertificateSerializer
 import at.asitplus.crypto.datatypes.jws.io.jsonSerializer
 import at.asitplus.crypto.datatypes.pki.CertificateChain
-<<<<<<< HEAD
-import at.asitplus.crypto.datatypes.pki.X509Certificate
-=======
->>>>>>> b75625af
 import io.matthewnelson.encoding.core.Encoder.Companion.encodeToString
 import kotlinx.serialization.SerialName
 import kotlinx.serialization.Serializable
@@ -43,23 +30,14 @@
      * Set for EC keys only
      */
     @SerialName("crv")
-<<<<<<< HEAD
-    val curve: EcCurve? = null,
-=======
     val curve: ECCurve? = null,
->>>>>>> b75625af
 
     /**
      * The "kty" (key type) parameter identifies the cryptographic algorithm
      * family used with the key, such as "RSA" or "EC".  "kty" values should
      * either be registered in the IANA "JSON Web Key Types" registry
-<<<<<<< HEAD
-     * established by (JWA) or be a value that contains a Collision-
-     * Resistant Name.  The "kty" value is a case-sensitive string.  This
-=======
      * established by (JWA) or be a value that contains a Collision-Resistant
      * Name.  The "kty" value is a case-sensitive string.  This
->>>>>>> b75625af
      * member MUST be present in a JWK.
      */
     @SerialName("kty")
@@ -143,11 +121,7 @@
      * Use of this member is OPTIONAL.
      */
     @SerialName("alg")
-<<<<<<< HEAD
-    val algorithm: JwsAlgorithm? = null,
-=======
     val algorithm: JsonWebAlgorithm? = null,
->>>>>>> b75625af
 
     /**
      * The "x5u" (X.509 URL) parameter is a URI (RFC3986) that refers to a
@@ -217,11 +191,8 @@
 
     fun serialize() = jsonSerializer.encodeToString(this)
 
-<<<<<<< HEAD
-=======
     val didEncoded: String? by lazy { toCryptoPublicKey().getOrNull()?.didEncoded }
 
->>>>>>> b75625af
     override fun toString(): String {
         return "JsonWebKey(curve=$curve," +
                 " type=$type," +
