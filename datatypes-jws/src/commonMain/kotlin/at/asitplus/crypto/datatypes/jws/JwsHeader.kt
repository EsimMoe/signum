@file:UseSerializers(ByteArrayBase64Serializer::class, JwsCertificateSerializer::class)

package at.asitplus.crypto.datatypes.jws

import at.asitplus.KmmResult.Companion.wrap
import at.asitplus.crypto.datatypes.CryptoPublicKey
import at.asitplus.crypto.datatypes.io.ByteArrayBase64Serializer
<<<<<<< HEAD
=======
import at.asitplus.crypto.datatypes.io.ByteArrayBase64UrlSerializer
>>>>>>> b75625af
import at.asitplus.crypto.datatypes.jws.io.InstantLongSerializer
import at.asitplus.crypto.datatypes.jws.io.JwsCertificateSerializer
import at.asitplus.crypto.datatypes.jws.io.jsonSerializer
import at.asitplus.crypto.datatypes.pki.CertificateChain
import at.asitplus.crypto.datatypes.pki.leaf
import kotlinx.datetime.Instant
import kotlinx.serialization.SerialName
import kotlinx.serialization.Serializable
import kotlinx.serialization.UseSerializers
import kotlinx.serialization.encodeToString

/**
 * Header of a [JwsSigned].
 *
 * See [RFC 7515](https://datatracker.ietf.org/doc/html/rfc7515)
 */
@Serializable
data class JwsHeader(
    /**
     * The "kid" (key ID) Header Parameter is a hint indicating which key
     * was used to secure the JWS.  This parameter allows originators to
     * explicitly signal a change of key to recipients.  The structure of
     * the "kid" value is unspecified.  Its value MUST be a case-sensitive
     * string.  Use of this Header Parameter is OPTIONAL.
     *
     * When used with a JWK, the "kid" value is used to match a JWK "kid"
     * parameter value.
     */
    @SerialName("kid")
    val keyId: String? = null,

    /**
     * The "typ" (type) Header Parameter is used by JWS applications to
     * declare the media type (IANA.MediaTypes) of this complete JWS.  This
     * is intended for use by the application when more than one kind of
     * object could be present in an application data structure that can
     * contain a JWS; the application can use this value to disambiguate
     * among the different kinds of objects that might be present.  It will
     * typically not be used by applications when the kind of object is
     * already known.  This parameter is ignored by JWS implementations; any
     * processing of this parameter is performed by the JWS application.
     * Use of this Header Parameter is OPTIONAL.
     */
    @SerialName("typ")
    val type: String? = null,

    /**
     * The "alg" (algorithm) Header Parameter identifies the cryptographic
     * algorithm used to secure the JWS.  The JWS Signature value is not
     * valid if the "alg" value does not represent a supported algorithm or
     * if there is not a key for use with that algorithm associated with the
     * party that digitally signed or MACed the content.  "alg" values
     * should either be registered in the IANA "JSON Web Signature and
     * Encryption Algorithms" registry established by (JWA) or be a value
     * that contains a Collision-Resistant Name.  The "alg" value is a case-
     * sensitive ASCII string containing a StringOrURI value.  This Header
     * Parameter MUST be present and MUST be understood and processed by
     * implementations.
     */
    @SerialName("alg")
    val algorithm: JwsAlgorithm,

    /**
     * The "cty" (content type) Header Parameter is used by JWS applications
     * to declare the media type (IANA.MediaTypes) of the secured content
     * (the payload).  This is intended for use by the application when more
     * than one kind of object could be present in the JWS Payload; the
     * application can use this value to disambiguate among the different
     * kinds of objects that might be present.  It will typically not be
     * used by applications when the kind of object is already known.  This
     * parameter is ignored by JWS implementations; any processing of this
     * parameter is performed by the JWS application.  Use of this Header
     * Parameter is OPTIONAL.
     */
    @SerialName("cty")
    val contentType: String? = null,

    /**
     * The "x5c" (X.509 certificate chain) Header Parameter contains the
     * X.509 public key certificate or certificate chain (RFC5280)
     * corresponding to the key used to digitally sign the JWS.  The
     * certificate or certificate chain is represented as a JSON array of
     * certificate value strings.  Each string in the array is a
     * base64-encoded (Section 4 of (RFC4648) -- not base64url-encoded) DER
     * (ITU.X690.2008) PKIX certificate value.  The certificate containing
     * the public key corresponding to the key used to digitally sign the
     * JWS MUST be the first certificate.  This MAY be followed by
     * additional certificates, with each subsequent certificate being the
     * one used to certify the previous one.  The recipient MUST validate
     * the certificate chain according to RFC 5280 (RFC5280) and consider
     * the certificate or certificate chain to be invalid if any validation
     * failure occurs.  Use of this Header Parameter is OPTIONAL.
     */
    @SerialName("x5c")
    val certificateChain: CertificateChain? = null,
<<<<<<< HEAD
=======

    /**
     * RFC 7519: The "nbf" (not before) claim identifies the time before which the JWT
     * MUST NOT be accepted for processing.  The processing of the "nbf"
     * claim requires that the current date/time MUST be after or equal to
     * the not-before date/time listed in the "nbf" claim.  Implementers MAY
     * provide for some small leeway, usually no more than a few minutes, to
     * account for clock skew.  Its value MUST be a number containing a
     * NumericDate value.  Use of this claim is OPTIONAL.
     */
>>>>>>> b75625af
    @SerialName("nbf")
    @Serializable(with = InstantLongSerializer::class)
    val notBefore: Instant? = null,

    /**
     * RFC 7519: The "iat" (issued at) claim identifies the time at which the JWT was
     * issued.  This claim can be used to determine the age of the JWT.  Its
     * value MUST be a number containing a NumericDate value.  Use of this
     * claim is OPTIONAL.
     */
    @SerialName("iat")
    @Serializable(with = InstantLongSerializer::class)
    val issuedAt: Instant? = null,

    /**
     * RFC 7519: The "exp" (expiration time) claim identifies the expiration time on
     * or after which the JWT MUST NOT be accepted for processing.  The
     * processing of the "exp" claim requires that the current date/time
     * MUST be before the expiration date/time listed in the "exp" claim.
     * Implementers MAY provide for some small leeway, usually no more than
     * a few minutes, to account for clock skew.  Its value MUST be a number
     * containing a NumericDate value.  Use of this claim is OPTIONAL.
     */
    @SerialName("exp")
    @Serializable(with = InstantLongSerializer::class)
    val expiration: Instant? = null,

    /**
     * The "jwk" (JSON Web Key) Header Parameter is the public key that
     * corresponds to the key used to digitally sign the JWS.  This key is
     * represented as a JSON Web Key (JWK).  Use of this Header Parameter is
     * OPTIONAL.
     */
    @SerialName("jwk")
    val jsonWebKey: JsonWebKey? = null,

    /**
     * The "jku" (JWK Set URL) Header Parameter is a URI (RFC3986) that
     * refers to a resource for a set of JSON-encoded public keys, one of
     * which corresponds to the key used to digitally sign the JWS.  The
     * keys MUST be encoded as a JWK Set (JWK).  The protocol used to
     * acquire the resource MUST provide integrity protection; an HTTP GET
     * request to retrieve the JWK Set MUST use Transport Layer Security
     * (TLS) (RFC2818) (RFC5246); and the identity of the server MUST be
     * validated, as per Section 6 of RFC 6125 (RFC6125).  Also, see
     * Section 8 on TLS requirements.  Use of this Header Parameter is
     * OPTIONAL.
     */
    @SerialName("jku")
    val jsonWebKeySetUrl: String? = null,

    /**
     * The "x5u" (X.509 URL) Header Parameter is a URI (RFC3986) that refers
     * to a resource for the X.509 public key certificate or certificate
     * chain (RFC5280) corresponding to the key used to digitally sign the
     * JWS.  The identified resource MUST provide a representation of the
     * certificate or certificate chain that conforms to RFC 5280 (RFC5280)
     * in PEM-encoded form, with each certificate delimited as specified in
     * Section 6.1 of RFC 4945 (RFC4945).  The certificate containing the
     * public key corresponding to the key used to digitally sign the JWS
     * MUST be the first certificate.  This MAY be followed by additional
     * certificates, with each subsequent certificate being the one used to
     * certify the previous one.  The protocol used to acquire the resource
     * MUST provide integrity protection; an HTTP GET request to retrieve
     * the certificate MUST use TLS (RFC2818] [RFC5246); and the identity of
     * the server MUST be validated, as per Section 6 of RFC 6125 (RFC6125).
     * Also, see Section 8 on TLS requirements.  Use of this Header
     * Parameter is OPTIONAL.
     */
    @SerialName("x5u")
    val certificateUrl: String? = null,

    /**
     * The "x5t" (X.509 certificate SHA-1 thumbprint) Header Parameter is a
     * base64url-encoded SHA-1 thumbprint (a.k.a. digest) of the DER
     * encoding of the X.509 certificate (RFC5280) corresponding to the key
     * used to digitally sign the JWS.  Note that certificate thumbprints
     * are also sometimes known as certificate fingerprints.  Use of this
     * Header Parameter is OPTIONAL.
     */
    @SerialName("x5t")
    @Serializable(with = ByteArrayBase64UrlSerializer::class)
    val certificateSha1Thumbprint: ByteArray? = null,

    /**
     * The "x5t#S256" (X.509 certificate SHA-256 thumbprint) Header
     * Parameter is a base64url-encoded SHA-256 thumbprint (a.k.a. digest)
     * of the DER encoding of the X.509 certificate (RFC5280) corresponding
     * to the key used to digitally sign the JWS.  Note that certificate
     * thumbprints are also sometimes known as certificate fingerprints.
     * Use of this Header Parameter is OPTIONAL.
     */
    @SerialName("x5t#S256")
    @Serializable(with = ByteArrayBase64UrlSerializer::class)
    val certificateSha256Thumbprint: ByteArray? = null,

    /**
     * OID4VP: Verifier Attestation JWT, used to authenticate a Verifier, by providing a JWT signed by a trusted
     * third party. May be parsed as a [JwsSigned], with [JsonWebToken] as the payload.
     */
    @SerialName("jwt")
    val attestationJwt: String? = null,
) {

    fun serialize() = jsonSerializer.encodeToString(this)

<<<<<<< HEAD
    /**
     * Tries to compute a public key in descending order from [jsonWebKey], [keyId],
     * or [certificateChain], and takes the first success or null.
     */
    val publicKey: CryptoPublicKey? by lazy {
        jsonWebKey?.toCryptoPublicKey()?.getOrNull()
            ?: keyId?.let { runCatching { CryptoPublicKey.fromDid(it) } }?.getOrNull()
            ?: certificateChain?.leaf?.publicKey
    }


=======
>>>>>>> b75625af
    override fun equals(other: Any?): Boolean {
        if (this === other) return true
        if (other == null || this::class != other::class) return false

        other as JwsHeader

        if (keyId != other.keyId) return false
        if (type != other.type) return false
        if (algorithm != other.algorithm) return false
        if (contentType != other.contentType) return false
<<<<<<< HEAD
        if (certificateChain != null) {
            if (other.certificateChain == null) return false
            if (certificateChain != (other.certificateChain)) return false
        } else if (other.certificateChain != null) return false
=======
        if (certificateChain != other.certificateChain) return false
>>>>>>> b75625af
        if (notBefore != other.notBefore) return false
        if (issuedAt != other.issuedAt) return false
        if (expiration != other.expiration) return false
        if (jsonWebKey != other.jsonWebKey) return false
        if (jsonWebKeySetUrl != other.jsonWebKeySetUrl) return false
        if (certificateUrl != other.certificateUrl) return false
        if (certificateSha1Thumbprint != null) {
            if (other.certificateSha1Thumbprint == null) return false
            if (!certificateSha1Thumbprint.contentEquals(other.certificateSha1Thumbprint)) return false
        } else if (other.certificateSha1Thumbprint != null) return false
        if (certificateSha256Thumbprint != null) {
            if (other.certificateSha256Thumbprint == null) return false
            if (!certificateSha256Thumbprint.contentEquals(other.certificateSha256Thumbprint)) return false
        } else if (other.certificateSha256Thumbprint != null) return false
        if (attestationJwt != other.attestationJwt) return false

        return true
    }

    override fun hashCode(): Int {
        var result = keyId?.hashCode() ?: 0
        result = 31 * result + (type?.hashCode() ?: 0)
        result = 31 * result + algorithm.hashCode()
        result = 31 * result + (contentType?.hashCode() ?: 0)
        result = 31 * result + (certificateChain?.hashCode() ?: 0)
        result = 31 * result + (notBefore?.hashCode() ?: 0)
        result = 31 * result + (issuedAt?.hashCode() ?: 0)
        result = 31 * result + (expiration?.hashCode() ?: 0)
        result = 31 * result + (jsonWebKey?.hashCode() ?: 0)
        result = 31 * result + (jsonWebKeySetUrl?.hashCode() ?: 0)
        result = 31 * result + (certificateUrl?.hashCode() ?: 0)
        result = 31 * result + (certificateSha1Thumbprint?.contentHashCode() ?: 0)
        result = 31 * result + (certificateSha256Thumbprint?.contentHashCode() ?: 0)
        result = 31 * result + (attestationJwt?.hashCode() ?: 0)
        return result
    }

    /**
     * Tries to compute a public key in descending order from [jsonWebKey], [keyId],
     * or [certificateChain], and takes the first success or null.
     */
    val publicKey: CryptoPublicKey? by lazy {
        jsonWebKey?.toCryptoPublicKey()?.getOrNull()
            ?: keyId?.let { runCatching { CryptoPublicKey.fromDid(it) } }?.getOrNull()
            ?: certificateChain?.leaf?.publicKey
    }


    companion object {
        fun deserialize(it: String) = kotlin.runCatching {
            jsonSerializer.decodeFromString<JwsHeader>(it)
        }.wrap()

    }
}<|MERGE_RESOLUTION|>--- conflicted
+++ resolved
@@ -5,10 +5,7 @@
 import at.asitplus.KmmResult.Companion.wrap
 import at.asitplus.crypto.datatypes.CryptoPublicKey
 import at.asitplus.crypto.datatypes.io.ByteArrayBase64Serializer
-<<<<<<< HEAD
-=======
 import at.asitplus.crypto.datatypes.io.ByteArrayBase64UrlSerializer
->>>>>>> b75625af
 import at.asitplus.crypto.datatypes.jws.io.InstantLongSerializer
 import at.asitplus.crypto.datatypes.jws.io.JwsCertificateSerializer
 import at.asitplus.crypto.datatypes.jws.io.jsonSerializer
@@ -104,8 +101,6 @@
      */
     @SerialName("x5c")
     val certificateChain: CertificateChain? = null,
-<<<<<<< HEAD
-=======
 
     /**
      * RFC 7519: The "nbf" (not before) claim identifies the time before which the JWT
@@ -116,7 +111,6 @@
      * account for clock skew.  Its value MUST be a number containing a
      * NumericDate value.  Use of this claim is OPTIONAL.
      */
->>>>>>> b75625af
     @SerialName("nbf")
     @Serializable(with = InstantLongSerializer::class)
     val notBefore: Instant? = null,
@@ -223,20 +217,6 @@
 
     fun serialize() = jsonSerializer.encodeToString(this)
 
-<<<<<<< HEAD
-    /**
-     * Tries to compute a public key in descending order from [jsonWebKey], [keyId],
-     * or [certificateChain], and takes the first success or null.
-     */
-    val publicKey: CryptoPublicKey? by lazy {
-        jsonWebKey?.toCryptoPublicKey()?.getOrNull()
-            ?: keyId?.let { runCatching { CryptoPublicKey.fromDid(it) } }?.getOrNull()
-            ?: certificateChain?.leaf?.publicKey
-    }
-
-
-=======
->>>>>>> b75625af
     override fun equals(other: Any?): Boolean {
         if (this === other) return true
         if (other == null || this::class != other::class) return false
@@ -247,14 +227,7 @@
         if (type != other.type) return false
         if (algorithm != other.algorithm) return false
         if (contentType != other.contentType) return false
-<<<<<<< HEAD
-        if (certificateChain != null) {
-            if (other.certificateChain == null) return false
-            if (certificateChain != (other.certificateChain)) return false
-        } else if (other.certificateChain != null) return false
-=======
         if (certificateChain != other.certificateChain) return false
->>>>>>> b75625af
         if (notBefore != other.notBefore) return false
         if (issuedAt != other.issuedAt) return false
         if (expiration != other.expiration) return false
