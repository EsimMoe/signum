--- conflicted
+++ resolved
@@ -192,11 +192,7 @@
     override fun encodeToTlv() = asn1Sequence {
         append(tbsCertificate)
         append(signatureAlgorithm)
-<<<<<<< HEAD
-        append(signature)
-=======
         append(signature.encodeToTlvBitString())
->>>>>>> 304e505e
     }
 
     override fun equals(other: Any?): Boolean {
