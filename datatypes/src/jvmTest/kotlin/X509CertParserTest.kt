import at.asitplus.crypto.datatypes.X509Certificate
import at.asitplus.crypto.datatypes.asn1.Asn1Encodable
import at.asitplus.crypto.datatypes.asn1.Asn1Sequence
import at.asitplus.crypto.datatypes.asn1.parse
import io.kotest.assertions.withClue
import io.kotest.core.spec.style.FreeSpec
import io.kotest.datatest.withData
import io.kotest.matchers.shouldBe
import io.matthewnelson.encoding.base16.Base16
import io.matthewnelson.encoding.core.Encoder.Companion.encodeToString
import kotlinx.serialization.encodeToString
import kotlinx.serialization.json.Json
import java.io.ByteArrayInputStream
import java.io.File
import java.io.FileReader
import java.io.InputStream
import java.security.cert.CertificateFactory
import java.util.Base64
import java.security.cert.X509Certificate as JcaCertificate


private val json = Json { prettyPrint = true }

class X509CertParserTest : FreeSpec({

    "Real Certificates" - {
        withData("certWithSkiAndExt.pem", "digicert-root.pem", "github-com.pem", "cert-times.pem") { crt ->
            val certBytes = Base64.getMimeDecoder()
                .decode(javaClass.classLoader.getResourceAsStream(crt).reader().readText())
            val jcaCert = CertificateFactory.getInstance("X.509")
                .generateCertificate(ByteArrayInputStream(certBytes)) as JcaCertificate

            println(jcaCert.encoded.encodeToString(Base16))

            val parsedCert = X509Certificate.decodeFromTlv(Asn1Encodable.parse(certBytes) as Asn1Sequence)
            println(json.encodeToString(parsedCert))
            println(parsedCert.encodeToTlv().derEncoded.encodeToString(Base16()))

            withClue(
                "Expect: ${jcaCert.encoded.encodeToString(Base16)}\n" +
                        "Actual: ${parsedCert.encodeToTlv().derEncoded.encodeToString(Base16)}"
            ) {
                parsedCert.encodeToTlv().derEncoded shouldBe jcaCert.encoded
            }
        }
<<<<<<< HEAD
    }

    "system trust store" - {
        val certs = File("/etc/ssl/certs").listFiles { f: File -> f.name.endsWith(".pem") }.asList()

        withData(certs) { cert ->
            val jcaCert = runCatching { convertStringToX509Cert(FileReader(cert).readText()) }.getOrNull()
            jcaCert?.let { crt ->
                X509Certificate.decodeFromTlv(Asn1Encodable.parse(crt.encoded) as Asn1Sequence)
                    .encodeToTlv().derEncoded shouldBe crt.encoded
            }
        }
=======
>>>>>>> 5a41f537
    }

})

@Throws(Exception::class)
private fun convertStringToX509Cert(certificate: String): java.security.cert.X509Certificate {
    val targetStream: InputStream = ByteArrayInputStream(certificate.toByteArray())
    return CertificateFactory
        .getInstance("X509")
        .generateCertificate(targetStream) as java.security.cert.X509Certificate
}<|MERGE_RESOLUTION|>--- conflicted
+++ resolved
@@ -43,7 +43,6 @@
                 parsedCert.encodeToTlv().derEncoded shouldBe jcaCert.encoded
             }
         }
-<<<<<<< HEAD
     }
 
     "system trust store" - {
@@ -56,8 +55,6 @@
                     .encodeToTlv().derEncoded shouldBe crt.encoded
             }
         }
-=======
->>>>>>> 5a41f537
     }
 
 })
