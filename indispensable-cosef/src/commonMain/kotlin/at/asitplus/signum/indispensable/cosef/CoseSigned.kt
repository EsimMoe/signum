--- conflicted
+++ resolved
@@ -7,22 +7,11 @@
 import at.asitplus.signum.indispensable.cosef.io.ByteStringWrapper
 import at.asitplus.signum.indispensable.cosef.io.ByteStringWrapperSerializer
 import at.asitplus.signum.indispensable.cosef.io.coseCompliantSerializer
-import at.asitplus.signum.indispensable.io.Base64UrlStrict
 import at.asitplus.signum.indispensable.pki.X509Certificate
 import io.matthewnelson.encoding.core.Encoder.Companion.encodeToString
-<<<<<<< HEAD
-import kotlinx.serialization.ExperimentalSerializationApi
-import kotlinx.serialization.SerialName
-import kotlinx.serialization.Serializable
-import kotlinx.serialization.cbor.ByteString
-import kotlinx.serialization.cbor.CborArray
-import kotlinx.serialization.decodeFromByteArray
-import kotlinx.serialization.encodeToByteArray
-=======
 import kotlinx.serialization.*
 import kotlinx.serialization.cbor.ByteString
 import kotlinx.serialization.cbor.CborArray
->>>>>>> bbc3810c
 
 /**
  * Representation of a signed COSE_Sign1 object, i.e. consisting of protected header, unprotected header and payload.
@@ -32,11 +21,7 @@
 @OptIn(ExperimentalSerializationApi::class)
 @Serializable(with = CoseSignedSerializer::class)
 @CborArray
-<<<<<<< HEAD
-data class CoseSigned(
-=======
 data class CoseSigned<P : Any?>(
->>>>>>> bbc3810c
     @ByteString
     val protectedHeader: ByteStringWrapper<CoseHeader>,
     val unprotectedHeader: CoseHeader?,
@@ -113,15 +98,6 @@
         }
 
         /**
-<<<<<<< HEAD
-         * Called by COSE signing implementations to get the bytes that will be
-         * used as the input for signature calculation of a `COSE_Sign1` object
-         */
-        @Suppress("unused")
-        fun prepareCoseSignatureInput(
-            protectedHeader: CoseHeader,
-            payload: ByteArray?,
-=======
          * Creates a [CoseSigned] object from the given parameters,
          * encapsulating the [payload] into a [ByteStringWrapper].
          *
@@ -151,17 +127,11 @@
         inline fun <reified P : Any> prepareCoseSignatureInput(
             protectedHeader: CoseHeader,
             payload: P?,
->>>>>>> bbc3810c
             externalAad: ByteArray = byteArrayOf(),
         ): ByteArray = CoseSignatureInput(
             contextString = "Signature1",
             protectedHeader = ByteStringWrapper(protectedHeader),
             externalAad = externalAad,
-<<<<<<< HEAD
-            payload = payload,
-        ).serialize()
-
-=======
             payload = when (payload) {
                 is ByteArray -> payload
                 is ByteStringWrapper<*> -> coseCompliantSerializer.encodeToByteArray(payload)
@@ -170,7 +140,6 @@
         ).serialize()
 
 
->>>>>>> bbc3810c
     }
 }
 
