--- conflicted
+++ resolved
@@ -2,11 +2,7 @@
 kotlin.js.compiler=ir
 org.gradle.jvmargs=-Xmx4g -Dfile.encoding=UTF-8
 
-<<<<<<< HEAD
-artifactVersion = 3.0.0
-=======
 artifactVersion = 3.1.0
->>>>>>> b75625af
 # This is not a well-defined property, the ASP convention plugin respects it, though
 jdk.version=17
 
