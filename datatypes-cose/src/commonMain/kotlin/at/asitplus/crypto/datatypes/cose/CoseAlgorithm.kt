--- conflicted
+++ resolved
@@ -10,12 +10,12 @@
 import kotlinx.serialization.encoding.Encoder
 
 @Serializable(with = CoseAlgorithmSerializer::class)
-enum class CoseAlgorithm(val value: Int) {
+enum class CoseAlgorithm(val value: Int, val isEC: Boolean = false) {
 
     // ECDSA with SHA-size
-    ES256(-7),
-    ES384(-35),
-    ES512(-36),
+    ES256(-7, true),
+    ES384(-35, true),
+    ES512(-36, true),
 
     // HMAC-size with SHA-size
     HS256(5),
@@ -31,48 +31,16 @@
     RS256(-257),
     RS384(-258),
     RS512(-259),
-<<<<<<< HEAD
-
-    // Legacy support
-    RS1(-65535);
-=======
->>>>>>> 12d74778
 
     // RSASSA-PKCS1-v1_5 using SHA-1
     RS1(-65535);
 
 
-    fun fromCoseToCrypto() = when(this) {
+    fun toCryptoAlgorithm() = when(this) {
         ES256 -> CryptoAlgorithm.ES256
         ES384 -> CryptoAlgorithm.ES384
         ES512 -> CryptoAlgorithm.ES512
 
-<<<<<<< HEAD
-        RS256 -> JwsAlgorithm.RS256
-        RS384 -> JwsAlgorithm.RS384
-        RS512 -> JwsAlgorithm.RS512
-        RS1 -> JwsAlgorithm.NON_JWS_SHA1_WITH_RSA
-    }
-
-}
-fun JwsAlgorithm.toCoseAlgorithm() = when (this) {
-    JwsAlgorithm.ES256 -> CoseAlgorithm.ES256
-    JwsAlgorithm.ES384 -> CoseAlgorithm.ES384
-    JwsAlgorithm.ES512 -> CoseAlgorithm.ES512
-
-    JwsAlgorithm.HS256 -> CoseAlgorithm.HS256
-    JwsAlgorithm.HS384 -> CoseAlgorithm.HS384
-    JwsAlgorithm.HS512 -> CoseAlgorithm.HS512
-
-    JwsAlgorithm.PS256 -> CoseAlgorithm.PS256
-    JwsAlgorithm.PS384 -> CoseAlgorithm.PS384
-    JwsAlgorithm.PS512 -> CoseAlgorithm.PS512
-
-    JwsAlgorithm.RS256 -> CoseAlgorithm.RS256
-    JwsAlgorithm.RS384 -> CoseAlgorithm.RS384
-    JwsAlgorithm.RS512 -> CoseAlgorithm.RS512
-    JwsAlgorithm.NON_JWS_SHA1_WITH_RSA -> CoseAlgorithm.RS1
-=======
         HS256 -> CryptoAlgorithm.HS256
         HS384 -> CryptoAlgorithm.HS384
         HS512 -> CryptoAlgorithm.HS512
@@ -87,27 +55,6 @@
 
         RS1 -> CryptoAlgorithm.RS1
     }
-
-    fun fromCryptoToCose(algorithm: CryptoAlgorithm) = when(algorithm) {
-        CryptoAlgorithm.ES256 -> ES256
-        CryptoAlgorithm.ES384 -> ES384
-        CryptoAlgorithm.ES512 -> ES512
-
-        CryptoAlgorithm.HS256 -> HS256
-        CryptoAlgorithm.HS384 -> HS384
-        CryptoAlgorithm.HS512 -> HS512
-
-        CryptoAlgorithm.PS256 -> PS256
-        CryptoAlgorithm.PS384 -> PS384
-        CryptoAlgorithm.PS512 -> PS512
-
-        CryptoAlgorithm.RS256 -> RS256
-        CryptoAlgorithm.RS384 -> RS384
-        CryptoAlgorithm.RS512 -> RS512
-
-        CryptoAlgorithm.RS1 -> RS1
-    }
->>>>>>> 12d74778
 }
 
 object CoseAlgorithmSerializer : KSerializer<CoseAlgorithm> {
@@ -124,4 +71,24 @@
         return CoseAlgorithm.entries.first { it.value == decoded }
     }
 
+}
+
+fun CryptoAlgorithm.toCoseAlgorithm() = when(this) {
+    CryptoAlgorithm.ES256 -> CoseAlgorithm.ES256
+    CryptoAlgorithm.ES384 -> CoseAlgorithm.ES384
+    CryptoAlgorithm.ES512 -> CoseAlgorithm.ES512
+
+    CryptoAlgorithm.HS256 -> CoseAlgorithm.HS256
+    CryptoAlgorithm.HS384 -> CoseAlgorithm.HS384
+    CryptoAlgorithm.HS512 -> CoseAlgorithm.HS512
+
+    CryptoAlgorithm.PS256 -> CoseAlgorithm.PS256
+    CryptoAlgorithm.PS384 -> CoseAlgorithm.PS384
+    CryptoAlgorithm.PS512 -> CoseAlgorithm.PS512
+
+    CryptoAlgorithm.RS256 -> CoseAlgorithm.RS256
+    CryptoAlgorithm.RS384 -> CoseAlgorithm.RS384
+    CryptoAlgorithm.RS512 -> CoseAlgorithm.RS512
+
+    CryptoAlgorithm.RS1 -> CoseAlgorithm.RS1
 }